--- conflicted
+++ resolved
@@ -1142,7 +1142,6 @@
         except Exception as e:
             return False, f"Error reading requirements.txt: {e}"
 
-<<<<<<< HEAD
     def _extract_function_name(self, dir_name, template_path):
         """Extract CloudFormation function name from template by matching CodeUri."""
         try:
@@ -1203,36 +1202,6 @@
         except Exception as e:
             self.log_verbose(f"Error reading template {template_path}: {e}")
             return dir_name
-=======
-    def _extract_function_name(self, dir_name):
-        """Extract CloudFormation function name from directory name."""
-        name_mappings = {
-            # Pattern functions
-            "bda_invoke_function": "InvokeBDAFunction",
-            "bda_completion_function": "BDACompletionFunction",
-            "processresults_function": "ProcessResultsFunction",
-            "summarization_function": "SummarizationFunction",
-            "hitl-process-function": "HITLProcessLambdaFunction",
-            "hitl-wait-function": "HITLWaitFunction",
-            "hitl-status-update-function": "HITLStatusUpdateFunction",
-            "ocr_function": "OCRFunction",
-            "classification_function": "ClassificationFunction",
-            "extraction_function": "ExtractionFunction",
-            "assessment_function": "AssessmentFunction",
-            # Main template functions
-            "queue_processor": "QueueProcessor",
-            "workflow_tracker": "WorkflowTracker",
-            "evaluation_function": "EvaluationFunction",
-            "save_reporting_data": "SaveReportingDataFunction",
-            "queue_sender": "QueueSender",
-            "copy_to_baseline_resolver": "CopyToBaselineResolverFunction",
-            # Agent-related functions
-            "agent_processor": "AgentProcessorFunction",
-            "list_available_agents": "ListAvailableAgentsFunction",
-            "agent_request_handler": "AgentRequestHandlerFunction",
-        }
-        return name_mappings.get(dir_name, dir_name)
->>>>>>> 9a17ed5a
 
     def _validate_idp_common_in_build(self, template_dir, function_name, source_path):
         """Validate that idp_common package exists in the built Lambda function."""
@@ -1823,8 +1792,10 @@
                 )
 
                 self.console.print(
-                    f"[yellow]📝 {component} needs rebuild due to changes in either of dependencies: {', '.join(deps)}[/yellow]"
-                )
+                    f"[yellow]📝 {component} needs rebuild due to changes in any of these dependencies:[/yellow]"
+                )
+                for dep in deps:
+                    self.console.print(f"[yellow]   • {dep}[/yellow]")
 
         return components_to_rebuild
 
