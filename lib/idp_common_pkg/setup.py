--- conflicted
+++ resolved
@@ -96,11 +96,7 @@
 
 setup(
     name="idp_common",
-<<<<<<< HEAD
-    version="0.3.9",
-=======
     version="0.3.12",
->>>>>>> 62ccd708
     packages=find_packages(
         exclude=[
             "build",
