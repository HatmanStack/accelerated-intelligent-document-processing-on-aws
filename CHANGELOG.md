Copyright Amazon.com, Inc. or its affiliates. All Rights Reserved.
SPDX-License-Identifier: MIT-0

# Changelog

## [Unreleased]

<<<<<<< HEAD
### Added

- **BIO-like Sequence Segmentation for Multimodal Classification**
  - Enhanced multimodal page-level classification with document boundary detection using BIO (Begin-Inside-Outside) tagging
  - Each page receives both document type and boundary indicator ("start"/"continue") for automatic multi-document packet segmentation
  - Eliminates need for manual document splitting in complex packets containing multiple documents of same type

### Changed

- **Consolidated Classification Methods**
  - Merged `multimodalPageBoundaryClassification` into enhanced `multimodalPageLevelClassification` 
  - Removed `MULTIMODAL_PAGE_BOUNDARY` constant and simplified configuration logic
  - Maintains backward compatibility with existing configurations

### Documentation

- **Updated Classification Documentation**
  - Enhanced service docstrings and README files with sequence segmentation examples
  - Added comprehensive classification guide with method comparisons and best practices
=======
## [0.3.12]
>>>>>>> 9aac5859

### Added

- **Refactored Document Classification Service for Enhanced Boundary Detection**
  - Consolidated `multimodalPageLevelClassification` and the experimental `multimodalPageBoundaryClassification` (from v0.3.11) into a single enhanced `multimodalPageLevelClassification` method
  - Implemented BIO-like sequence segmentation with document boundary indicators: "start" (new document) and "continue" (same document)
  - Automatically segments multi-document packets, even when they contain multiple documents of the same type
  - **Benefits**: Simplified codebase with single multimodal classification method, improved handling of complex document packets, maintains backward compatibility
  - **No Breaking Changes**: Existing configurations work unchanged, no configuration updates required

- **Enhanced A2I Template and Workflow Management**
  - Enhanced A2I template with improved user interface and clearer instructions for reviewers
  - Added comprehensive instructions for reviewers in A2I template to guide the review process
  - Implemented capture of failed review tasks with proper error handling and logging
  - Added workflow orchestration control to stop processing when reviewer rejects A2I task
  - Removed automatic A2I task creation when Pattern-1 Bedrock Data Automation (BDA) fails to classify document to appropriate Blueprint

- **Dynamic Cost Calculation for Metering Data**
  - Added automated unit cost and estimated cost calculation to metering table with new `unit_cost` and `estimated_cost` columns
  - Dynamic pricing configuration loading from configuration
  - Enhanced cost analysis capabilities with comprehensive Athena queries for cost tracking, trend analysis, and efficiency metrics
  - Automatic cost calculation as `estimated_cost = value × unit_cost` for all metering records
  
- **Configuration-Based Summarization Control**
  - Summarization can now be enabled/disabled via configuration file `summarization.enabled` property instead of CloudFormation stack parameter
  - **Key Benefits**: Runtime control without stack redeployment, zero LLM costs when disabled, simplified state machine architecture, backward compatible defaults
  - **Implementation**: Always calls SummarizationStep but service skips processing when `enabled: false`
  - **Cost Optimization**: When disabled, no LLM API calls or S3 operations are performed
  - **Configuration Example**: Set `summarization.enabled: false` to disable, `enabled: true` to enable (default)

- **Configuration-Based Assessment Control**
  - Assessment can now be enabled/disabled via configuration file `assessment.enabled` property instead of CloudFormation stack parameter
  - **Key Benefits**: Runtime control without stack redeployment, zero LLM costs when disabled, simplified state machine architecture, backward compatible defaults
  - **Implementation**: Always calls AssessmentStep but service skips processing when `enabled: false`
  - **Cost Optimization**: When disabled, no LLM API calls or S3 operations are performed
  - **Configuration Example**: Set `assessment.enabled: false` to disable, `enabled: true` to enable (default)

### Removed
- **CloudFormation Parameters**: Removed `IsSummarizationEnabled` and `IsAssessmentEnabled` parameters from all pattern templates
- **Related Conditions**: Removed parameter conditions and state machine definition substitutions for both features
- **Conditional Logic**: Eliminated complex conditional logic from state machine definitions for summarization and assessment steps

### Changed
- **Updated Python Lambda Runtime to 3.13**

### ⚠️ Breaking Changes
- **Configuration Migration Required**: When updating a stack that previously had `IsSummarizationEnabled` or `IsAssessmentEnabled` set to `false`, these features will now default to `enabled: true` after the update. To maintain the disabled behavior:
  1. Update your configuration file to set `summarization.enabled: false` and/or `assessment.enabled: false` as needed
  2. Save the configuration changes immediately after the stack update
  3. This ensures continued cost optimization by preventing unexpected LLM API calls
- **Action Required**: Review your current CloudFormation parameter settings before updating and update your configuration accordingly to preserve existing behavior

### Fixed
- **Fixed B615 "Unsafe Hugging Face Hub download without revision pinning" security finding in Pattern-3 fine-tuning module** - Added revision pinning with to prevent supply chain attacks and ensure reproducible deployments
- **Fixed CloudWatch Log Group Missing Retention regression**
- **Security: Cross-Site Scripting (XSS) Vulnerability in FileViewer Component** - Fixed high-risk XSS vulnerability in `src/ui/src/components/document-viewer/FileViewer.jsx` where `innerHTML` was used with user-controlled data
- **Add permissions boundary support to new Lambda function roles introduced in previous releases**
- **Fixed OutOfMemory Errors in Pattern-2 OCR Lambda for Large High-Resolution Documents**
  - **Root Cause**: Processing large PDFs with high-resolution images (7469×9623 pixels) caused memory spikes when 20 concurrent workers each held ~101MB images simultaneously, exceeding the 4GB Lambda memory limit
  - **Optimal Solution**: Refactored image extraction to render directly at target dimensions using PyMuPDF matrix transformations, completely eliminating oversized image creation

## [0.3.11]

### Added

- **Chat with Document** now available at the bottom of the each Document Detail page.
- **Anthropic Claude Opus 4.1** model available in configuration for all document processing steps
- **Browser tab icon** now features a blue background with a white "IDP"
- **Experimental new classification method** - multimodalPageBoundaryClassification - for detecting section boundaries during page level classification.

## [0.3.10]

### Added

- **Agent Analysis Feature for Natural Language Document Analytics**
  - Added integrated AI-powered analytics agent that enables natural language querying of processed document data
  - **Key Capabilities**: Convert natural language questions to SQL queries, generate interactive visualizations and tables, explore database schema automatically
  - **Secure Architecture**: All Python code execution happens in isolated AWS Bedrock AgentCore sandboxes, not in Lambda functions
  - **Multi-Tool Agent System**: Database discovery tool for schema exploration, Athena query tool for SQL execution, secure code sandbox for data transfer, Python visualization tool for charts and tables
  - **Example Use Cases**: Query document processing volumes and trends, analyze confidence scores and extraction accuracy, explore document classifications and content patterns, generate custom charts and data tables
  - **Sample W2 Test Data**: Includes 20 synthetic W2 tax documents for testing analytics capabilities
  - **Configurable Models**: Supports multiple AI models including Claude 3.7 Sonnet (default), Claude 3.5 Sonnet, Nova Pro/Lite, and Haiku
  - **Web UI Integration**: Accessible through "Document Analytics" section with real-time progress display and query history

- **Automatic Glue Table Creation for Document Sections**
  - Added automatic creation of AWS Glue tables for each document section type (classification) during processing
  - Tables are created dynamically when new section types are encountered, eliminating manual table creation
  - Consistent lowercase naming convention for tables ensures compatibility with case-sensitive S3 paths
  - Tables are configured with partition projection for efficient date-based queries without manual partition management
  - Automatic schema evolution - tables update when new fields are detected in extraction results

## [0.3.9]

### Added
- **Optional Permissions Boundary Support for Enterprise Deployments**
  - Added `PermissionsBoundaryArn` parameter to all CloudFormation templates for organizations with Service Control Policies (SCPs) requiring permissions boundaries
  - Comprehensive support for both explicit IAM roles and implicit roles created by AWS SAM functions and statemachines`
  - Conditional implementation ensures backward compatibility - when no permissions boundary is provided, roles deploy normally

### Added
- IDP Configuration and Prompting Best Practices documentation [doc](./docs/idp-configuration-best-practices.md)

### Changed

- Updated lending_package.pdf sample with more realistic driver's license image

### Fixed
- Issue #27 - removed idp_common bedrock client region default to us-west-2 - PR #28



## [0.3.8]

### Added

- **Lending Package Configuration Support for Pattern-2**
  - Added new `lending-package-sample` configuration to Pattern-2, providing comprehensive support for lending and financial document processing workflows
  - New default configuration for Pattern-2 stack deployments, optimized for loan applications, mortgage processing, and financial verification documents
  - Previous `rvl-cdip-sample` configuration remains available by selecting `rvl-cdip-package-sample` for the `Pattern2Configuration` parameter when deploying or updating stacks

- **Text Confidence View for Document Pages**
  - Added support for displaying OCR text confidence data through new `TextConfidenceUri` field
  - New "Text Confidence View" option in the UI pages panel alongside existing Markdown and Text views
  - Fixed issues with view persistence - Text Confidence View button now always visible with appropriate messaging when content unavailable
  - Fixed view toggle behavior - switching between views no longer closes the viewer window
  - Reordered view buttons to: Markdown View, Text Confidence View, Text View for better user experience

- **Enhanced OCR DPI Configuration for PDF files**
  - DPI for PDF image conversion is now configurable in the configuration editor under OCR image processing settings
  - Default DPI improved from 96 to 150 DPI for better default quality and OCR accuracy
  - Configurable through Web UI without requiring code changes or redeployment

### Changed

- **Converted text confidence data format from JSON to markdown table for improved readability and reduced token usage**
  - Removed unnecessary "page_count" field
  - Changed "text_blocks" array to "text" field containing a markdown table with Text and Confidence columns
  - Reduces prompt size for assessment service while improving UI readability
  - OCR confidence values now rounded to 1 decimal point (e.g., 99.1, 87.3) for cleaner display
  - Markdown table headers now explicitly left-aligned using `|:-----|:-----------|` format for consistent appearance

- **Simplified OCR Service Initialization**
  - OCR service now accepts a single `config` dictionary parameter for cleaner, more consistent API
  - Aligned with classification service pattern for better consistency across IDP services
  - Backward compatibility maintained - old parameter pattern still supported with deprecation warning
  - Updated all lambda functions and notebooks to use new simplified pattern
- Removed fixed image target_height and target_width from default configurations, so images are processed in original resolution by default.

- **Updated Default Configuration for Pattern1 and Pattern2**
  - Changed default configuration for new stacks from "default" to "lending-package-sample" for both Pattern1 and Pattern2
  - Maintains backward compatibility for stack updates by keeping the parameter value "default" mapped to the rvl-cdip-sample for pattern-2.

- **Reduce assessment step costs**
  - Default model for granular assessment is now `us.amazon.nova-lite-v1:0` - experimentation recommended
  - Improved placement of <<CACHEPOINT>> tags in assessment prompt to improve utilization of prompt caching

### Fixed

- **Fixed Image Resizing Behavior for High-Resolution Documents**
  - Fixed issue where empty strings in image configuration were incorrectly resizing images to default 951x1268 pixels instead of preserving original resolution
  - Empty strings (`""`) in `target_width` and `target_height` configuration now preserve original document resolution for maximum processing accuracy
- Fixed issue where PNG files were being unnecessarily converted to JPEG format and resized to lower resolution with lost quality
- Fixed issue where PNG and JPG image files were not rendering inline in the Document Details page
- Fixed issue where PDF files were being downloaded instead of displayed inline
- Fixed pricing data for cacheWrite tokens for Amazon Nova models to resolve innacurate cost estimation in UI.


## [0.3.7]

### Added

- **Criteria Validation Service Class**
  - New  document validation service that evaluates documents against dynamic business rules using Large Language Models (LLMs)
  - **Key Capabilities**: Dynamic business rules configuration, asynchronous processing with concurrent criteria evaluation, intelligent text chunking for large documents, multi-file processing with summarization, comprehensive cost and performance tracking
  - **Primary Use Cases**: Healthcare prior authorization workflows, compliance validation, business rule enforcement, quality assurance, and audit preparation
  - **Architecture Features**: Seamless integration with IDP pipeline using common Bedrock client, unified metering with automatic token usage tracking, S3 operations using standardized file operations, configuration compatibility with existing IDP config system
  - **Advanced Features**: Configurable criteria questions without code changes, robust error handling with graceful degradation, Pydantic-based input/output validation with automatic data cleaning, comprehensive timing metrics and token usage tracking
  - **Limitation**: Python idp_common support only, not yet implemented within deployed pattern workflows.


- **Document Process Flow Visualization**
  - Added interactive visualization of Step Functions workflow execution for document processing
  - Visual representation of processing steps with status indicators and execution details
  - Detailed step information including inputs, outputs, and error messages
  - Timeline view showing chronological execution of all processing steps
  - Auto-refresh capability for monitoring active executions in real-time
  - Support for Map state visualization with iteration details
  - Error diagnostics with detailed error messages for troubleshooting
  - Automatic selection of failed steps for quick issue identification

- **Granular Assessment Service for Scalable Confidence Evaluation**
  - New granular assessment approach that breaks down assessment into smaller, focused tasks for improved accuracy and performance
  - **Key Benefits**: Better accuracy through focused prompts, cost optimization via prompt caching, reduced latency through parallel processing, and scalability for complex documents
  - **Task Types**: Simple batch tasks (groups 3-5 simple attributes), group tasks (individual group attributes), and list item tasks (individual list items for maximum accuracy)
  - **Configuration**: Configurable batch sizes (`simple_batch_size`, `list_batch_size`) and parallel processing (`max_workers`) for performance tuning
  - **Prompt Caching**: Leverages LLM caching capabilities with cached base content (document context, images, OCR data) and dynamic task-specific content
  - **Use Cases**: Ideal for bank statements with hundreds of transactions, documents with 10+ attributes, complex nested structures, and performance-critical scenarios
  - **Backward Compatibility**: Maintains same interface as standard assessment service with seamless migration path
  - **Enhanced Documentation**: Comprehensive documentation in `docs/assessment.md` and example notebooks for both standard and granular approaches

- **Reporting Database now has Document Sections Tables to enable querying across document fields**
  - Added comprehensive document sections storage system that automatically creates tables for each section type (classification)
  - **Dynamic Table Creation**: AWS Glue Crawler automatically discovers new section types and creates corresponding tables (e.g., `invoice`, `receipt`, `bank_statement`)
  - **Configurable Crawler Schedule**: Support for manual, every 15 minutes, hourly, or daily (default) crawler execution via `DocumentSectionsCrawlerFrequency` parameter
  - **Partitioned Storage**: Data organized by section type and date for efficient querying with Amazon Athena

- **Partition Projections for Evaluation and Metering tables**
  - **Automated Partition Management**: Eliminates need for `MSCK REPAIR TABLE` operations with projection-based partition discovery
  - **Performance Benefits**: Athena can efficiently prune partitions based on date ranges without manual partition loading
  - **Backward Compatibility Warning**: The partition structure change from `year=2024/month=03/day=15/` to `date=2024-03-15/` means that data saved in the evaluation or metering tables prior to v0.3.7 will not be visible in Athena queries after updating. To retain access to historical data, you can either:
    - Manually reorganize existing S3 data to match the new partition structure
    - Create separate Athena tables pointing to the old partition structure for historical queries


- **Optimize the classification process for single class configurations in Pattern-2**
  - Detects when only a single document class is defined in the configuration
  - Automatically classifies all document pages as that single class
  - Creates a single section containing all pages
  - Bypasses the backend service calls (Bedrock or SageMaker) completely
  - Logs an INFO message indicating the optimization is active

- **Skip the extraction process for classes with no attributes in Pattern 2/3**
  - Add early detection logic in extraction class to check for empty/missing attributes
  - Return zero metering data and empty JSON results when no attributes defined

- **Enhanced State Machine Optimization for Very Large Documents**
  - Improved document compression to store only section IDs rather than full section objects
  - Modified state machine workflow to eliminate nested result structures and reduce payload size
  - Added OutputPath filtering to remove intermediate results from state machine execution
  - Streamlined assessment step to replace extraction results instead of nesting them
  - Resolves "size exceeding the maximum number of bytes service limit" errors for documents with 500+ pages

### Changed
- **Default behavior for image attachment in Pattern-2 and Pattern3**
  - If the prompt contains a `{DOCUMENT_IMAGE}` placeholder, keep the current behavior (insert image at placeholder)
  - If the prompt does NOT contain a `{DOCUMENT_IMAGE}` placeholder, do NOT attach the image at all
  - Previously, if the (classification or extraction) prompt did NOT contain a `{DOCUMENT_IMAGE}` placeholder, the image was appended at the end of the content array anyway
- **Modified default assessment prompt for token efficiency**
  - Removed `confidence_reason` from output to avoid consuming unnecessary output tokens
  - Refactored task_prompt layout to improve <<CACHEPOINT>> placement for efficiency when granular mode is enabled or disabled
- **Enhanced .clinerules with comprehensive memory bank workflows**
  - Enhanced Plan Mode workflow with requirements gathering, reasoning, and user approval loop

### Fixed
- Fixed UI list deletion issue where empty lists were not saved correctly - #18
- Improve structure and clarity for idp_common Python package documentation
- Improved UI in View/Edit Configuration to clarify that Class and Attribute descriptions are used in the classification and extraction prompts
- Automate UI updates for field "HITL (A2I) Status" in the Document list and document details section.
- Fixed image display issue in PagesPanel where URLs containing special characters (commas, spaces) would fail to load by properly URL-encoding S3 object keys in presigned URL generation

## [0.3.6]

### Fixed
- Update Athena/Glue table configuration to use Parquet format instead of JSON #20
- Cloudformation Error when Changing Evaluation Bucket Name #19

### Added
- **Extended Document Format Support in OCR Service**
  - Added support for processing additional document formats beyond PDF and images:
    - Plain text (.txt) files with automatic pagination for large documents
    - CSV (.csv) files with table visualization and structured output
    - Excel workbooks (.xlsx, .xls) with multi-sheet support (each sheet as a page)
    - Word documents (.docx, .doc) with text extraction and visual representation
  - **Key Features**:
    - Consistent processing model across all document formats
    - Standard page image generation for all formats
    - Structured text output in formats compatible with existing extraction pipelines
    - Confidence metrics for all document types
    - Automatic format detection from file content and extension
  - **Implementation Details**:
    - Format-specific processing strategies for optimal results
    - Enhanced text rendering for plain text documents
    - Table visualization for CSV and Excel data
    - Word document paragraph extraction with formatting preservation
    - S3 storage integration matching existing PDF processing workflow

## [0.3.5]

### Added
- **Human-in-the-Loop (HITL) Support - Pattern 1**
  - Added comprehensive Human-in-the-Loop review capabilities using Amazon SageMaker Augmented AI (A2I)
  - **Key Features**:
    - Automatic triggering when extraction confidence falls below configurable threshold
    - Integration with SageMaker A2I Review Portal for human validation and correction
    - Configurable confidence threshold through Web UI Portal Configuration tab (0.0-1.0 range)
    - Seamless result integration with human-verified data automatically updating source results
  - **Workflow Integration**: 
    - HITL tasks created automatically when confidence thresholds are not met
    - Reviewers can validate correct extractions or make necessary corrections through the Review Portal
    - Document processing continues with human-verified data after review completion
  - **Configuration Management**:
    - `EnableHITL` parameter for feature toggle
    - Confidence threshold configurable via Web UI without stack redeployment
    - Support for existing private workforce work teams via input parameter
  - **CloudFormation Output**: Added `SageMakerA2IReviewPortalURL` for easy access to review portal
  - **Known Limitations**: Current A2I version cannot provide direct hyperlinks to specific document tasks; template updates require resource recreation
- **Document Compression for Large Documents - all patterns**
  - Added automatic compression support to handle large documents and avoid exceeding Step Functions payload limits (256KB)
  - **Key Features**:
    - Automatic compression (default trigger threshold of 0KB enables compression by default)
    - Transparent handling of both compressed and uncompressed documents in Lambda functions
    - Temporary S3 storage for compressed document state with automatic cleanup via lifecycle policies
  - **New Utility Methods**:
    - `Document.load_document()`: Automatically detects and decompresses document input from Lambda events
    - `Document.serialize_document()`: Automatically compresses large documents for Lambda responses
    - `Document.compress()` and `Document.decompress()`: Compression/decompression methods
  - **Lambda Function Integration**: All relevant Lambda functions updated to use compression utilities
  - **Resolves Step Functions Errors**: Eliminates "result with a size exceeding the maximum number of bytes service limit" errors for large multi-page documents
- **Multi-Backend OCR Support - Pattern 2 and 3**
  - Textract Backend (default): Existing AWS Textract functionality
  - Bedrock Backend: New LLM-based OCR using Claude/Nova models
  - None Backend: Image-only processing without OCR
- **Bedrock OCR Integration - Pattern 2 and 3**
  - Customizable system and task prompts for OCR optimization
  - Better handling of complex documents, tables, and forms
  - Layout preservation capabilities
- **Image Preprocessing - Pattern 2**
  - Adaptive Binarization: Improves OCR accuracy on documents with:
    - Uneven lighting or shadows
    - Low contrast text
    - Background noise or gradients
  - Optional feature with configurable enable/disable
- **YAML Parsing Support for LLM Responses - Pattern 2 and 3**
  - Added comprehensive YAML parsing capabilities to complement existing JSON parsing functionality
  - New `extract_yaml_from_text()` function with robust multi-strategy YAML extraction:
    - YAML in ```yaml and ```yml code blocks
    - YAML with document markers (---)
    - Pattern-based YAML detection using indentation and key indicators
  - New `detect_format()` function for automatic format detection returning 'json', 'yaml', or 'unknown'
  - New unified `extract_structured_data_from_text()` wrapper function that automatically detects and parses both JSON and YAML formats
  - **Token Efficiency**: YAML typically uses 10-30% fewer tokens than equivalent JSON due to more compact syntax
  - **Service Integration**: Updated classification service to use the new unified parsing function with automatic fallback between formats
  - **Comprehensive Testing**: Added 39 new unit tests covering all YAML extraction strategies, format detection, and edge cases
  - **Backward Compatibility**: All existing JSON functionality preserved unchanged, new functionality is purely additive
  - **Intelligent Fallback**: Robust fallback mechanism handles cases where preferred format fails (e.g., JSON requested as YAML falls back to JSON)
  - **Production Ready**: Handles malformed content gracefully, comprehensive error handling and logging
  - **Example Notebook**: Added `notebooks/examples/step3_extraction_using_yaml.ipynb` demonstrating YAML-based extraction with automatic format detection and token efficiency benefits

### Fixed
- **Enhanced JSON Extraction from LLM Responses (Issue #16)**
  - Modularized duplicate `_extract_json()` functions across classification, extraction, summarization, and assessment services into a common `extract_json_from_text()` utility function
  - Improved multi-line JSON handling with literal newlines in string values that previously caused parsing failures
  - Added robust JSON validation and multiple fallback strategies for better extraction reliability
  - Enhanced string parsing with proper escape sequence handling for quotes and newlines
  - Added comprehensive unit tests covering various JSON formats including multi-line scenarios

## [0.3.4]

### Added
- **Configurable Image Processing and Enhanced Resizing Logic**
  - **Improved Image Resizing Algorithm**: Enhanced aspect-ratio preserving scaling that only downsizes when necessary (scale factor < 1.0) to prevent image distortion
  - **Configurable Image Dimensions**: All processing services (Assessment, Classification, Extraction, OCR) now support configurable image dimensions through configuration with default 951×1268 resolution
  - **Service-Specific Image Optimization**: Each service can use optimal image dimensions for performance and quality tuning
  - **Enhanced OCR Service**: Added configurable DPI for PDF-to-image conversion and optional image resizing with dual image strategy (stores original high-DPI images while using resized images for processing)
  - **Runtime Configuration**: No code changes needed to adjust image processing - all configurable through service configuration
  - **Backward Compatibility**: Default values maintain existing behavior with no immediate action required for existing deployments
- **Enhanced Configuration Management**
  - **Save as Default**: New button to save current configuration as the new default baseline with confirmation modal and version upgrade warnings
  - **Export Configuration**: Export current configuration to local files in JSON or YAML format with customizable filename
  - **Import Configuration**: Import configuration from local JSON or YAML files with automatic format detection and validation
  - Enhanced Lambda resolver with deep merge functionality for proper default configuration updates
  - Automatic custom configuration reset when saving as default to maintain clean state
- **Nested Attribute Groups and Lists Support**
  - Enhanced document configuration schema to support complex nested attribute structures with three attribute types:
    - **Simple attributes**: Single-value extractions (existing behavior)
    - **Group attributes**: Nested object structures with sub-attributes (e.g., address with street, city, state)
    - **List attributes**: Arrays with item templates containing multiple attributes per item (e.g., transactions with date, amount, description)
  - **Web UI Enhancements**: Configuration editor now supports viewing and editing nested attribute structures with proper validation
  - **Extraction Service Updates**: Enhanced `{ATTRIBUTE_NAMES_AND_DESCRIPTIONS}` placeholder processing to generate formatted prompts for nested structures
  - **Assessment Service Enhancements**: Added support for nested structure confidence evaluation with recursive processing of group and list attributes, including proper confidence threshold application from configuration
  - **Evaluation Service Improvements**: 
    - Implemented pattern matching for list attributes (e.g., `Transactions[].Date` maps to `Transactions[0].Date`, `Transactions[1].Date`)
    - Added data flattening for complex extraction results using dot notation and array indices
    - Fixed numerical sorting for list items (now sorts 0, 1, 2, ..., 10, 11 instead of alphabetically)
    - Individual evaluation methods applied per nested attribute (EXACT, FUZZY, SEMANTIC, etc.)
  - **Documentation**: Comprehensive updates to evaluation docs and README files with nested structure examples and processing explanations
  - **Use Cases**: Enables complex document processing for bank statements (account details + transactions), invoices (vendor info + line items), and medical records (patient info + procedures)

- **Enhanced Documentation and Examples**
  - New example notebooks with improved clarity, modularity, and documentation

- **Evaluation Framework Enhancements**
  - Added confidence threshold to evaluation outputs to enable prioritizing accuracy results for attributes with higher confidence thresholds

- **Comprehensive Metering Data Collection**
  - The system now captures and stores detailed metering data for analytics, including:
    - Which services were used (Textract, Bedrock, etc.)
    - What operations were performed (analyze_document, Claude, etc.)
    - How many resources were consumed (pages, tokens, etc.)

- **Reporting Database Documentation**
  - Added comprehensive reporting database documentation

### Changed
- Pin packages to tested versions to avoid vulnerability from incompatible new package versions.
- Updated reporting data to use document's queued_time for consistent timestamps
- Create new extensible SaveReportingData class in idp_common package for saving evaluation results to Parquet format
- Remove save_to_reporting from evaluation_function and replace with Lambda invocation, for smaller Lambda packages and better modularity.
- Harden publish process and avoid package version bloat by purging previous build artifacts before re-building

### Fixed
- Defend against non-numeric confidence_threshold values in the configuration - avoid float conversion or numeric comparison exceptions in Assessement step
- Prevent creation of empty configuration fields in UI
- Firefox browser issues with signed URLs (PR #14)
- Improved S3 Partition Key Format for Better Date Range Filtering:
  - Updated reporting data partition keys to use YYYY-MM format for month and YYYY-MM-DD format for day
  - Enables easier date range filtering in analytics queries across different months and years
  - Partition structure now: `year=2024/month=2024-03/day=2024-03-15/` instead of `year=2024/month=03/day=15/`

## [0.3.3]

### Added

- **Amazon Nova Model Fine-tuning Support**
  - Added comprehensive `ModelFinetuningService` class for managing Nova model fine-tuning workflows
  - Support for fine-tuning Amazon Nova models (Nova Lite, Nova Pro) using Amazon Bedrock
  - Complete end-to-end workflow including dataset preparation, job creation, provisioned throughput management, and inference
  - CLI tools for fine-tuning workflow:
    - `prepare_nova_finetuning_data.py` - Dataset preparation from RVL-CDIP or custom datasets
    - `create_finetuning_job.py` - Fine-tuning job creation with automatic IAM role setup
    - `create_provisioned_throughput.py` - Provisioned throughput management for fine-tuned models
    - `inference_example.py` - Model inference and evaluation with comparison capabilities
  - CloudFormation integration with new parameters:
    - `CustomClassificationModelARN` - Support for custom fine-tuned classification models in Pattern-2
    - `CustomExtractionModelARN` - Support for custom fine-tuned extraction models in Pattern-2
  - Automatic integration of fine-tuned models in classification and extraction model selection dropdowns
  - Comprehensive documentation in `docs/nova-finetuning.md` with step-by-step instructions
  - Example notebooks:
    - `finetuning_dataset_prep.ipynb` - Interactive dataset preparation
    - `finetuning_model_service_demo.ipynb` - Service usage demonstration
    - `finetuning_model_document_classification_evaluation.ipynb` - Model evaluation
  - Built-in support for Bedrock fine-tuning format with multi-modal capabilities
  - Data splitting and validation set creation
  - Cost optimization features including provisioned throughput deletion
  - Performance metrics and accuracy evaluation tools

- **Assessment Feature for Extraction Confidence Evaluation (EXPERIMENTAL)**
  - Added new assessment service that evaluates extraction confidence using LLMs to analyze extraction results against source documents
  - Multi-modal assessment capability combining text analysis with document images for comprehensive confidence scoring
  - UI integration with explainability_info display showing per-attribute confidence scores, thresholds, and explanations
  - Optional deployment controlled by `IsAssessmentEnabled` parameter (defaults to false)
  - Added e2e-example-with-assessment.ipynb notebook for testing assessment workflow

- **Enhanced Evaluation Framework with Confidence Integration**
  - Added confidence fields to evaluation reports for quality analysis
  - Automatic extraction and display of confidence scores from assessment explainability_info
  - Enhanced JSON and Markdown evaluation reports with confidence columns
  - Backward compatible integration - shows "N/A" when confidence data unavailable

- **Evaluation Analytics Database and Reporting System**
  - Added comprehensive ReportingDatabase (AWS Glue) with structured evaluation metrics storage
  - Three-tier analytics tables: document_evaluations, section_evaluations, and attribute_evaluations
  - Automatic partitioning by date and document for efficient querying with Amazon Athena
  - Detailed metrics tracking including accuracy, precision, recall, F1 score, execution time, and evaluation methods
  - Added evaluation_reporting_analytics.ipynb notebook for comprehensive performance analysis and visualization
  - Multi-level analytics with document, section, and attribute-level insights
  - Visual dashboards showing accuracy distributions, performance trends, and problematic patterns
  - Configurable filters for date ranges, document types, and evaluation thresholds
  - Integration with existing evaluation framework - metrics automatically saved to database
  - ReportingDatabase output added to CloudFormation template for easy reference

### Fixed
- Fixed build failure related to pandas, numpy, and PyMuPDF dependency conflicts in the idp_common_pkg package
- Fixed deployment failure caused by CodeBuild project timeout, by raising TimeoutInMinutes property
- Added missing cached token metrics to CloudWatch dashboards
- Added Bedrock model access prerequisite to README and deployment doc.

## [0.3.2]

### Added

- **Cost Estimator UI Feature for Context Grouping and Subtotals**
  - Added context grouping functionality to organize cost estimates by logical categories (e.g. OCR, Classification, etc.)
  - Implemented subtotal calculations for better cost breakdown visualization

- **DynamoDB Caching for Resilient Classification**
  - Added optional DynamoDB caching to the multimodal page-level classification service to improve efficiency and resilience
  - Cache successful page classification results to avoid redundant processing during retries when some pages fail due to throttling
  - Exception-safe caching preserves successful work even when individual threads or the overall process fails
  - Configurable via `cache_table` parameter or `CLASSIFICATION_CACHE_TABLE` environment variable
  - Cache entries scoped to document ID and workflow execution ARN with automatic TTL cleanup (24 hours)
  - Significant cost reduction and improved retry performance for large multi-page documents

### Fixed
- "Use as Evaluation Baseline" incorrectly sets document status back to QUEUED. It should remain as COMPLETED.


## [0.3.1]

### Added

- **{DOCUMENT_IMAGE} Placeholder Support in Pattern-2**
  - Added new `{DOCUMENT_IMAGE}` placeholder for precise image positioning in classification and extraction prompts
  - Enables strategic placement of document images within prompt templates for enhanced multimodal understanding
  - Supports both single images and multi-page documents (up to 20 images per Bedrock constraints)
  - Full backward compatibility - existing prompts without placeholder continue to work unchanged
  - Seamless integration with existing `{FEW_SHOT_EXAMPLES}` functionality
  - Added warning logging when image limits are exceeded to help with debugging
  - Enhanced documentation across classification.md, extraction.md, few-shot-examples.md, and pattern-2.md

### Fixed
- When encountering excessive Bedrock throttling, service returned 'unclassified' instead of retrying, when using multi-modal page level classification method.
- Minor documentation issues.

## [0.3.0]

### Added

- **Visual Edit Feature for Document Processing**
  - Interactive visual interface for editing extracted document data combining document image display with overlay annotations and form-based editing.
  - Split-Pane Layout, showing page image(s) and extraction inference results side by side 
  - Zoom & Pan Controls for page image
  - Bounding Box Overlay System (Pattern-1 BDA only)
  - Confidence Scores (Pattern-1 BDA only)
  - **User Experience Benefits**
    - Visual context showing exactly where data was extracted from in original documents
    - Precision editing with visual verification ensuring accuracy of extracted data
    - Real-time visual connection between form fields and document locations
    - Efficient workflow eliminating context switching between viewing and editing

- **Enhanced Few Shot Example Support in Pattern-2**
  - Added comprehensive few shot learning capabilities to improve classification and extraction accuracy
  - Support for example-based prompting with concrete document examples and expected outputs
  - Configuration of few shot examples through document class definitions with `examples` field
  - Each example includes `name`, `classPrompt`, `attributesPrompt`, and `imagePath` parameters
  - **Enhanced imagePath Support**: Now supports single files, local directories, or S3 prefixes with multiple images
    - Automatic discovery of all image files with supported extensions (`.jpg`, `.jpeg`, `.png`, `.gif`, `.bmp`, `.tiff`, `.tif`, `.webp`)
    - Images sorted alphabetically in prompt by filename for consistent ordering
  - Automatic integration of examples into classification and extraction prompts via `{FEW_SHOT_EXAMPLES}` placeholder
  - Demonstrated in `config_library/pattern-2/few_shot_example` configuration with letter, email, and multi-page bank-statement examples
  - Environment variable support for path resolution (`CONFIGURATION_BUCKET` and `ROOT_DIR`)
  - Updated documentation in classification and extraction README files and Pattern-2 few-shot examples guide

- **Bedrock Prompt Caching Support**
  - Added support for `<<CACHEPOINT>>` delimiter in prompts to enable Bedrock prompt caching
  - Prompts can now be split into static (cacheable) and dynamic sections for improved performance and cost optimization
  - Available in classification, extraction, and summarization prompts across all patterns
  - Automatic detection and processing of cache point delimiters in BedrockClient

- **Configuration Library Support**
  - Added `config_library/` directory with pre-built configuration templates for all patterns
  - Configuration now loaded from S3 URIs instead of being defined inline in CloudFormation templates
  - Support for multiple configuration presets per pattern (e.g., default, checkboxed_attributes_extraction, medical_records_summarization, few_shot_example)
  - New `ConfigurationDefaultS3Uri` parameter allows specifying custom S3 configuration sources
  - Enhanced configuration management with separation of infrastructure and business logic

### Fixed
- **Lambda Configuration Reload Issue**
  - Fixed lambda functions loading configuration globally which prevented configuration updates from being picked up during warm starts

### Changed
- **Simplified Model Configuration Architecture**
  - Removed individual model parameters from main template: `Pattern1SummarizationModel`, `Pattern2ClassificationModel`, `Pattern2ExtractionModel`, `Pattern2SummarizationModel`, `Pattern3ExtractionModel`, `Pattern3SummarizationModel`, `EvaluationLLMModelId`
  - Model selection now handled through enum constraints in UpdateSchemaConfig sections within each pattern template
  - Added centralized `IsSummarizationEnabled` parameter (true|false) to control summarization functionality across all patterns
  - Updated all pattern templates to use new boolean parameter instead of checking if model is "DISABLED"
  - Refactored IsSummarizationEnabled conditions in all pattern templates to use the new parameter
  - Maintained backward compatibility while significantly reducing parameter complexity

- **Documentation Restructure**
  - Simplified and condensed README
  - Added new ./docs folder with detailed documentation
  - New Contribution Guidelines
  - GitHub Issue Templates
  - Added documentation clarifying the separation between GenAIIDP solution issues and underlying AWS service concerns

## [0.2.20]
### Added
- Added document summarization functionality
  - New summarization service with default model set to Claude 3 Haiku
  - New summarization function added to all patterns
  - Added end-to-end document summarization notebook example
- Added Bedrock Guardrail integration
  - New parameters BedrockGuardrailId and BedrockGuardrailVersion for optional guardrail configuration
  - Support for applying guardrails in Bedrock model invocations (except classification)
  - Added guardrail functionality to Knowledge Base queries
  - Enhanced security and content safety for model interactions
- Improved performance with parallelized operations
  - Enhanced EvaluationService with multi-threaded processing for faster evaluation
    - Parallel processing of document sections using ThreadPoolExecutor
    - Intelligent attribute evaluation parallelization with LLM-specific optimizations
    - Dynamic batch sizing based on workload for optimal resource utilization
  - Reimplemented Copy to Baseline functionality with asynchronous processing
    - Asynchronous Lambda invocation pattern for processing large document collections
    - EvaluationStatus-based progress tracking and UI integration
    - Batch-based S3 object copying for improved efficiency
    - File operation batching with optimal batch size calculation
- Fine-grained document status tracking for UI real-time progress updates
  - Added status transitions (QUEUED → STARTED → RUNNING → OCR → CLASSIFYING → EXTRACTING → POSTPROCESSING → SUMMARIZING → COMPLETE)
- Default OCR configuration now includes LAYOUT, TABLES, SIGNATURE, and markdown generation now supports tables (via textractor[pandas])
- Added document reprocessing capability to the UI - New "Reprocess" button with confirmation dialog
  
### Changed
- Refactored code for better maintainability
- Updated UI components to support markdown table viewing
- Set default evaluation model to Claude 3 Haiku
- Improved AppSync timeout handling for long-running file copy operations
- Added security headers to UI application per security requirements
- Disabled GraphQL introspection for AppSync API to enhance security
- Added LogLevel parameter to main stack (default WARN level)
- Integration of AppSync helper package into idp_common_pkg
- Various bug fixes and improvements
- Enhanced the Hungarian evaluation method with configurable comparators
- Added dynamic UI form fields based on evaluation method selection
- Fixed multi-page standard output BDA processing in Pattern 1

## [0.2.19]
- Added enhanced EvaluationService with smart attribute discovery and evaluation
  - Automatically discovers and evaluates attributes not defined in configuration
  - Applies default semantic evaluation to unconfigured attributes using LLM method
  - Handles all attribute cases: in both expected/actual, only in expected, only in actual
  - Added new demo notebook examples showing smart attribute discovery in action
- Added SEMANTIC evaluation method using embedding-based comparison


## [0.2.18]
- Improved error handling in service classes
- Support for enum config schema and corresponding picklist in UI. Used for Textract feature selection.
- Removed LLM model choices preserving only multi-modal modals that support multiple image attachments
- Added support for textbased holistic packet classification in Pattern 2
- New holistic classification method in ClassifierService for multi-document packet processing
- Added new example notebook "e2e-holistic-packet-classification.ipynb" demonstrating the holistic classification approach
- Updated Pattern 2 template with parameter for ClassificationMethod selection (multimodalPageLevelClassification or textbasedHolisticClassification)
- Enhanced documentation and READMEs with information about classification methods
- Reorganized main README.md structure for improved navigation and readability

## [0.2.17]

### Enhanced Textract OCR Features
- Added support for Textract advanced features (TABLES, FORMS, SIGNATURES, LAYOUT)
- OCR results now output in rich markdown format for better visualization
- Configurable OCR feature selection through schema configuration
- Improved metering and tracking for different Textract feature combinations

## [0.2.16] 

### Add additional model choice
- Claude, Nova, Meta, and DeepSeek model selection now available

### New Document-Based Architecture

The `idp_common_pkg` introduces a unified Document model approach for consistent document processing:

#### Core Classes
- **Document**: Central data model that tracks document state through the entire processing pipeline
- **Page**: Represents individual document pages with OCR results and classification
- **Section**: Represents logical document sections with classification and extraction results

#### Service Classes
- **OcrService**: Processes documents with AWS Textract or Amazon Bedrock and updates the Document with OCR results
- **ClassificationService**: Classifies document pages/sections using Bedrock or SageMaker backends
- **ExtractionService**: Extracts structured information from document sections using Bedrock

### Pattern Implementation Updates
- Lambda functions refactored, and significantly simplified, to use Document and Section objects, and new Service classes

### Key Benefits

1. **Simplified Integration**: Consistent interfaces make service integration straightforward
2. **Improved Maintainability**: Unified data model reduces code duplication and complexity
3. **Better Error Handling**: Standardized approach to error capture and reporting
4. **Enhanced Traceability**: Complete document history throughout the processing pipeline
5. **Flexible Backend Support**: Easy switching between Bedrock and SageMaker backends
6. **Optimized Resource Usage**: Focused document processing for better performance
7. **Granular Package Installation**: Install only required components with extras syntax

### Example Notebook

A new comprehensive Jupyter notebook demonstrates the Document-based workflow:
- Shows complete end-to-end processing (OCR → Classification → Extraction)
- Uses AWS services (S3, Textract, Bedrock)
- Demonstrates Document object creation and manipulation
- Showcases how to access and utilize extraction results
- Provides a template for custom implementations
- Includes granular package installation examples (`pip install "idp_common_pkg[ocr,classification,extraction]"`)

This refactoring sets the foundation for more maintainable, extensible document processing workflows with clearer data flow and easier troubleshooting.

### Refactored publish.sh script
 - improved modularity with functions
 - improved checksum logic to determine when to rebuild components<|MERGE_RESOLUTION|>--- conflicted
+++ resolved
@@ -5,29 +5,7 @@
 
 ## [Unreleased]
 
-<<<<<<< HEAD
-### Added
-
-- **BIO-like Sequence Segmentation for Multimodal Classification**
-  - Enhanced multimodal page-level classification with document boundary detection using BIO (Begin-Inside-Outside) tagging
-  - Each page receives both document type and boundary indicator ("start"/"continue") for automatic multi-document packet segmentation
-  - Eliminates need for manual document splitting in complex packets containing multiple documents of same type
-
-### Changed
-
-- **Consolidated Classification Methods**
-  - Merged `multimodalPageBoundaryClassification` into enhanced `multimodalPageLevelClassification` 
-  - Removed `MULTIMODAL_PAGE_BOUNDARY` constant and simplified configuration logic
-  - Maintains backward compatibility with existing configurations
-
-### Documentation
-
-- **Updated Classification Documentation**
-  - Enhanced service docstrings and README files with sequence segmentation examples
-  - Added comprehensive classification guide with method comparisons and best practices
-=======
 ## [0.3.12]
->>>>>>> 9aac5859
 
 ### Added
 
@@ -35,6 +13,7 @@
   - Consolidated `multimodalPageLevelClassification` and the experimental `multimodalPageBoundaryClassification` (from v0.3.11) into a single enhanced `multimodalPageLevelClassification` method
   - Implemented BIO-like sequence segmentation with document boundary indicators: "start" (new document) and "continue" (same document)
   - Automatically segments multi-document packets, even when they contain multiple documents of the same type
+  - Added comprehensive classification guide with method comparisons and best practices
   - **Benefits**: Simplified codebase with single multimodal classification method, improved handling of complex document packets, maintains backward compatibility
   - **No Breaking Changes**: Existing configurations work unchanged, no configuration updates required
 
