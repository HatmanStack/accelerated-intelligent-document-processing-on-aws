--- conflicted
+++ resolved
@@ -301,7 +301,6 @@
 
 ### Analytics Notebook
 
-<<<<<<< HEAD
 The solution includes a comprehensive Jupyter notebook (`notebooks/evaluation_reporting_analytics.ipynb`) that provides:
 
 - **Automated Data Loading**: Connects to Athena and automatically loads partitions for all evaluation tables
@@ -342,32 +341,6 @@
 - **Trend Tracking**: Monitor if recent changes improved or degraded accuracy
 - **Method Optimization**: Compare evaluation methods to select the most effective approach
 - **Problem Prioritization**: Focus improvement efforts on consistently problematic areas
-=======
-The solution includes a comprehensive Jupyter notebook (`notebooks/evaluation_analytics.ipynb`) that provides:
-
-- **Automated Data Loading**: Connects to Athena and loads partitions automatically
-- **Multi-level Analysis**: Document, section, and attribute-level performance insights
-- **Visual Analytics**: Charts and graphs showing accuracy trends, problem areas, and performance distributions
-- **Problem Identification**: Automatically flags low-performing documents, sections, and attributes
-- **Trend Analysis**: Historical accuracy tracking and performance monitoring
-- **Configurable Filters**: Filter by date ranges, document types, or specific patterns
-
-#### Key Analytics Features:
-
-1. **Performance Dashboards**: Visual representations of accuracy distributions and trends
-2. **Problem Detection**: Identification of consistently problematic document types or attributes
-3. **Method Comparison**: Analysis of different evaluation methods and their effectiveness
-4. **Temporal Analysis**: Tracking accuracy improvements or degradations over time
-5. **Granular Insights**: Drill-down from document-level to attribute-level performance
-
-#### Using the Analytics Notebook:
-
-1. Configure database connection parameters (from your CloudFormation stack outputs)
-2. Set analysis filters and thresholds
-3. Run automated partition loading and data extraction
-4. Generate comprehensive reports with visualizations
-5. Export insights for stakeholder reporting
->>>>>>> cb14e97c
 
 ### Data Retention and Partitioning
 
